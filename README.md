--- conflicted
+++ resolved
@@ -181,11 +181,8 @@
 > - Install the optional [bitsandbytes](https://github.com/TimDettmers/bitsandbytes)
 >   package (`pip install bitsandbytes`).
 > - Use a CUDA-capable GPU; CPU-only execution is not supported for 4-bit loading.
-<<<<<<< HEAD
 > - Run the commands from the `DeepSeek-OCR-master/DeepSeek-OCR-hf` directory, where
 >   both the quantization helper and the Transformers inference script live.
-=======
->>>>>>> d5149daa
 
 1. **Create a 4-bit checkpoint.**
    Run the provided helper to export the model weights, tokenizer, and
@@ -200,11 +197,8 @@
    `--bnb-quant-type` are available for advanced control over the conversion.
    Use `--no-trust-remote-code` if you prefer to avoid executing custom code
    from the original checkpoint while exporting.
-<<<<<<< HEAD
    The script saves the quantized weights, tokenizer, and a
    `quantization_summary.json` metadata file into the target directory.
-=======
->>>>>>> d5149daa
 
 2. **Load the quantized checkpoint for inference.**
    Point `run_dpsk_ocr.py` to the exported directory and enable the 4-bit loader:
@@ -217,14 +211,8 @@
      --quantization 4bit
    ```
 
-<<<<<<< HEAD
-   The `--quantization 4bit` flag enables the memory-saving bitsandbytes loader.
-   You can still adjust the usual prompt, resolution, device-map, and other
-   CLI options (see `python run_dpsk_ocr.py --help`).
-=======
    The CLI also supports standard switches for prompt editing, resolution
    changes, and device placement (see `python run_dpsk_ocr.py --help`).
->>>>>>> d5149daa
 
 ## Support-Modes
 The current open-source model supports the following modes:
